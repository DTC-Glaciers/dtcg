"""Copyright 2025 DTCG Contributors

Licensed under the Apache License, Version 2.0 (the "License");
you may not use this file except in compliance with the License.
You may obtain a copy of the License at

    http://www.apache.org/licenses/LICENSE-2.0

Unless required by applicable law or agreed to in writing, software
distributed under the License is distributed on an "AS IS" BASIS,
WITHOUT WARRANTIES OR CONDITIONS OF ANY KIND, either express or implied.
See the License for the specific language governing permissions and
limitations under the License.


=====

Calibrate OGGM models.
"""

from datetime import datetime

import numpy as np
import pandas as pd
from dateutil.tz import UTC
from oggm import cfg, utils
from oggm.core import massbalance
from tqdm import tqdm


class Calibrator:
    """Bindings for calibrating OGGM models.

    Attributes
    ----------
    """

    def __init__(self, model_matrix: dict = None):
        super().__init__()
        if not model_matrix:
            self.model_matrix = {}
        else:
            self.model_matrix = model_matrix

    def set_model_matrix(self, name, model, geo_period, **kwargs):

        matrix = {
            name: {
                "model": model,
                "geo_period": geo_period
            }
        }
        if kwargs:
            matrix[name].update(kwargs)
        self.model_matrix.update(matrix)

    def get_nearest(self, items, pivot):
        return min(items, key=lambda x: abs(x - pivot))

    def get_calibrated_models(
        self,
        gdir,
        model_class,
        ref_mb: pd.DataFrame,
        geodetic_period: str = "",
        years=None,
        model_calib=None,
        model_flowlines=None,
        smb=None,
        daily=False,
        calibration_filesuffix="",
        calibration_parameters: dict = None,
        extra_model_kwargs=None,
    ) -> tuple:
        """Get calibrated models.

        Note this uses all three calibration parameters, with ``prcp_fac``
        as the first parameter.

        Parameters
        ----------
        gdir : oggm.GlacierDirectory
            Glacier directory.
        model_class : oggm.MassBalanceModel
            Any mass balance model that subclasses MonthlyTIModel.
        ref_mb : pd.DataFrame
            Reference mass balance.
        geodetic_period : str, default empty string
            The reference calibration period in the format: "Y-M-D_Y-M-D"
        years : list, default None
            Years for which to calculate the specific mass balance. Ensure
            these are float years when using ``MonthlyTI``.
        model_calib : dict
            Store calibrated models derived from ``mb_model_class``
        model_flowlines : dict
            Store calibrated ``MultipleFlowlineMassBalanceModel``.
        smb : dict
            Store specific mass balance.
        daily : bool, default False
            Process daily specific mass balance.
        calibration_filesuffix : str, default empty string
            Calibration filesuffix.
        calibration_parameters : dict, default None
            Extra arguments passed to ``mb_calibration_from_scalar_mb``.
        extra_model_kwargs : dict, default None
            Extra arguments passed to the mass balance model used for
            calibration.

        Returns
        -------
        tuple
            Calibrated model instances for each calibration parameter,
            calibrated flowline models for each parameter,
            and specific mass balance for each calibrated flowline model.
        """
        model_name = model_class.__name__
        if not geodetic_period:
            geodetic_period = cfg.PARAMS["geodetic_mb_period"]

        if not daily:
            baseline_climate_suffix = ""
        else:
            baseline_climate_suffix = "_daily"

        if model_calib is None:
            model_calib = {}
        if model_flowlines is None:
            model_flowlines = {}
        if smb is None:
            smb = {}

        if not calibration_parameters:
            calibration_parameters = {
                "calibrate_param1": "melt_f",
                "calibrate_param2": "prcp_fac",
                "calibrate_param3": "temp_bias",
            }

        if not calibration_filesuffix:
            calibration_filesuffix = f"{model_name}_{geodetic_period}"
        model_key = calibration_filesuffix.removesuffix("Model")

        # This follows mb_calibration_from_geodetic_mb
        prcp_fac = massbalance.decide_winter_precip_factor(gdir)
        mi, ma = cfg.PARAMS["prcp_fac_min"], cfg.PARAMS["prcp_fac_max"]
        prcp_fac_min = utils.clip_scalar(prcp_fac * 0.8, mi, ma)
        prcp_fac_max = utils.clip_scalar(prcp_fac * 1.2, mi, ma)

        if "SfcType_Cryosat_2015" in calibration_filesuffix:
            calibration_parameters.update(
                {
                    "calibrate_param1": "prcp_fac",
                    "calibrate_param2": "temp_bias",
                    "calibrate_param3": "melt_f",
                    "melt_f": 4.728225163624522,
                }
            )

        massbalance.mb_calibration_from_scalar_mb(
            gdir,
            ref_mb=ref_mb,
            ref_period=geodetic_period,
            **calibration_parameters,
            prcp_fac=prcp_fac,
            prcp_fac_min=prcp_fac_min,
            prcp_fac_max=prcp_fac_max,
            mb_model_class=model_class,
            overwrite_gdir=True,
            use_2d_mb=False,
            baseline_climate_suffix=baseline_climate_suffix,
            filesuffix=calibration_filesuffix,
            extra_model_kwargs=extra_model_kwargs,
        )

        if not extra_model_kwargs:
            model_calib[model_key] = model_class(
                gdir, mb_params_filesuffix=calibration_filesuffix
            )
        else:
            model_calib[model_key] = model_class(
                gdir, mb_params_filesuffix=calibration_filesuffix, **extra_model_kwargs
            )
        model_flowlines[model_key] = massbalance.MultipleFlowlineMassBalance(
            gdir,
            mb_model_class=model_class,
            use_inversion_flowlines=True,
            mb_params_filesuffix=calibration_filesuffix,
        )
        fls = gdir.read_pickle("inversion_flowlines")
        if not years:
            years = np.arange(1979, 2020)
        if not daily:
            smb[model_key] = model_flowlines[model_key].get_specific_mb(
                fls=fls, year=years
            )
        else:
            smb[model_key] = model_flowlines[model_key].get_specific_mb_daily(
                fls=fls, year=years
            )

        return model_calib, model_flowlines, smb

    def get_geodetic_mb(self, gdir) -> pd.DataFrame:
        """Get geodetic mass balances for a glacier."""
        pd_geodetic = utils.get_geodetic_mb_dataframe()

        return pd_geodetic.loc[gdir.rgi_id]

    def get_calibration_mb(self, ref_mb: pd.DataFrame, geo_period: str) -> pd.DataFrame:
        geodetic_mb = ref_mb.loc[ref_mb.period == geo_period].dmdtda * 1000
        return geodetic_mb

    def calibrate(self, model_matrix, gdir, ref_mb):
        # Store results
        mb_model_calib = {}
        mb_model_flowlines = {}
        smb = {}

        for matrix_name, model_params in tqdm(model_matrix.items()):
            mb_model_class = model_params["model"]
            geo_period = model_params["geo_period"]
            calibration_filesuffix = f"{matrix_name}_{geo_period}"
            cfg.PARAMS["geodetic_mb_period"] = geo_period

            mb_geodetic = self.get_calibration_mb(ref_mb=ref_mb, geo_period=geo_period)

            mb_model_calib, mb_model_flowlines, smb = self.get_calibrated_models(
                gdir=gdir,
                model_class=mb_model_class,
                ref_mb=mb_geodetic,
                geodetic_period=geo_period,
                model_calib=mb_model_calib,
                model_flowlines=mb_model_flowlines,
                smb=smb,
                daily=model_params.get("daily", False),
                calibration_filesuffix=calibration_filesuffix,
                extra_model_kwargs=model_params.get("extra_kwargs", None),
            )

        return mb_model_calib, mb_model_flowlines, smb


class CalibratorCryotempo(Calibrator):

    def __init__(self, model_matrix: dict = None):
        super().__init__(model_matrix=model_matrix)

    def set_model_matrix(
        self,
<<<<<<< HEAD
        name: str = "SfcType_Cryosat",
=======
        name: str = "DailySfc_Cryosat",
>>>>>>> f0b2d8aa
        model=massbalance.SfcTypeTIModel,
        geo_period: str = "2011-01-01_2020-01-01",
        daily: bool = True,
        source: str = "CryoTEMPO-EOLIS",
        extra_kwargs={
            "resolution": "day",
            "gradient_scheme": "annual",
            "check_data_exists": False,
        },
        **kwargs,
    ):
        return super().set_model_matrix(
            name,
            model,
            geo_period,
            daily=daily,
            source=source,
            extra_kwargs=extra_kwargs,
            **kwargs,
        )

    def get_eolis_dates(self, ds):
        return np.array([datetime.fromtimestamp(t, tz=UTC) for t in ds.t.values])

    def get_eolis_mean_dh(self, ds):
        mean_time_series = [
            np.nanmean(elevation_change_map.where(ds.glacier_mask == 1))
            for elevation_change_map in ds.eolis_gridded_elevation_change
        ]
        return np.array(mean_time_series)

    def get_temporal_bounds(self, dates: list, year_start: int, year_end: int) -> tuple:
        """Get start and end dates of geodetic and observational periods.

        Returns
        -------
        tuple[datetime]
            Start and end dates of geodetic reference period, and the
            nearest available start and end dates for observations.
        """
        year_start = datetime(year_start, 1, 1, tzinfo=UTC)
        year_end = datetime(year_end, 1, 1, tzinfo=UTC)

        # EOLIS data is in 30-day periods, so get closest available date
        data_start = self.get_nearest(dates, year_start)
        data_end = self.get_nearest(dates, year_end)

        return year_start, year_end, data_start, data_end

    def get_dmdtda(
        self, datacube, dates: list, year_start: datetime, year_end: datetime
    ) -> float:
        """
        Parameters
        ----------
        datacube : xr.DataArray
            OGGM dataset with EOLIS datacube.
        dates : list
            Datetimes for each timestep in the data period.
        year_start : datetime
            Start of reference period.
        year_end : datetime
            End of reference period.
        """
        calib_frame = pd.DataFrame(
            {"dh": datacube.eolis_elevation_change_timeseries,
             "dh_sigma": datacube.eolis_elevation_change_sigma_timeseries},
            index=dates)

        dt = (year_end - year_start).total_seconds() / cfg.SEC_IN_YEAR

        # dmdtda in kg m-2 yr-1, area not needed as we already have a mean dh
        # (dh = dV / A)
        bulk_density = 850  # not cfg.PARAMS["ice_density"]?
        dh = calib_frame["dh"].loc[year_end] - calib_frame["dh"].loc[year_start]
        # Convert to meters water-equivalent per year to have the same unit
        # as Hugonnet
        dmdtda = (dh * bulk_density / dt) / 1000

        return dmdtda

    def set_geodetic_mb_from_dataset(
        self, gdir, datacube, year_start: int = 2011, year_end: int = 2020
    ) -> pd.DataFrame:
        """Set the geodetic mass balance from enhanced gridded data."""

        dates = self.get_eolis_dates(datacube)
        year_start, year_end, data_start, data_end = self.get_temporal_bounds(
            dates=dates, year_start=year_start, year_end=year_end
        )

        dmdtda = self.get_dmdtda(
            datacube=datacube, dates=dates, year_start=data_start, year_end=data_end
        )

        geodetic_mb_period = (
            f"{year_start.strftime('%Y-%m-%d')}_{year_end.strftime('%Y-%m-%d')}"
        )
        observations_period = (
            f"{data_start.strftime('%Y-%m-%d')}_{data_end.strftime('%Y-%m-%d')}"
        )
        geodetic_mb = {
            "rgiid": [gdir.rgi_id],
            "period": geodetic_mb_period,
            "observations_period": observations_period,
            "area": gdir.rgi_area_m2,
            "dmdtda": dmdtda,
            "source": "CryoTEMPO-EOLIS",
            "err_dmdtda": 0.0,
            "reg": 6,
            "is_cor": False,
        }

        return pd.DataFrame.from_records(geodetic_mb, index="rgiid")

    def get_geodetic_mb(self, gdir, ds=None) -> pd.DataFrame:
        """Get geodetic mass balances for a glacier."""
        pd_geodetic = utils.get_geodetic_mb_dataframe()
        pd_geodetic["source"] = "Hugonnet"

        if ds:
            period = [(2011, 2020), (2015, 2016)]
            for years in period:
                geodetic_mb = self.set_geodetic_mb_from_dataset(
                    gdir=gdir, datacube=ds, year_start=years[0], year_end=years[1]
                )
                pd_geodetic = pd.concat([pd_geodetic, geodetic_mb])

        return pd_geodetic.loc[gdir.rgi_id]

    def get_calibration_mb(self, ref_mb, geo_period: str, source: str):
        geodetic_mb = (
            ref_mb.loc[
                np.logical_and(ref_mb["source"] == source, ref_mb.period == geo_period)
            ].dmdtda.values[0]
            * 1000
        )
        return geodetic_mb

    def calibrate(self, model_matrix: dict, gdir, ref_mb):
        # Store results
        mb_model_calib = {}
        mb_model_flowlines = {}
        smb = {}

        for matrix_name, model_params in tqdm(model_matrix.items()):
            daily = model_params["daily"]
            mb_model_class = model_params["model"]
            geo_period = model_params["geo_period"]
            source = model_params["source"]
            calibration_filesuffix = f"{matrix_name}_{geo_period}"

            mb_geodetic = self.get_calibration_mb(
                ref_mb=ref_mb, geo_period=geo_period, source=source
            )

            mb_model_calib, mb_model_flowlines, smb = self.get_calibrated_models(
                gdir=gdir,
                model_class=mb_model_class,
                ref_mb=mb_geodetic,
                geodetic_period=geo_period,
                model_calib=mb_model_calib,
                model_flowlines=mb_model_flowlines,
                smb=smb,
                daily=daily,
                calibration_filesuffix=calibration_filesuffix,
                extra_model_kwargs=model_params.get("extra_kwargs", None),
            )

        return mb_model_calib, mb_model_flowlines, smb

<<<<<<< HEAD
    def run_calibration(self, gdir, datacube, model=massbalance.DailyTIModel):
        if not datacube:
            ref_mb = self.get_geodetic_mb(gdir=gdir)
        else:
            ref_mb = self.get_geodetic_mb(gdir=gdir, ds=datacube.ds)

        if isinstance(model, str):
            try:
                model = getattr(massbalance, model)
            except:
                model = massbalance.DailyTIModel

        if not datacube:
            source = "Hugonnet"
            geo_period = cfg.PARAMS["geodetic_mb_period"]
            sfc_model_kwargs = {}
        else:
            source = "Cryosat"
            geo_period = ("2011-01-01_2020-01-01",)
            sfc_model_kwargs = {
                "resolution": "day",
                "gradient_scheme": "annual",
                "check_data_exists": False,
            }
=======
    def run_calibration(self, gdir, datacube, model=massbalance.SfcTypeTIModel):
        ref_mb = self.get_geodetic_mb(gdir=gdir, ds=datacube)
>>>>>>> f0b2d8aa

        self.set_model_matrix(
            name=f"{model.__name__}_{source}",
            model=model,
            geo_period=geo_period,
            daily=True,
            source=source,
            extra_kwargs=sfc_model_kwargs,
        )

        mb_model_calib, mb_model_flowlines, smb = self.calibrate(
            model_matrix=self.model_matrix, gdir=gdir, ref_mb=ref_mb
        )
        return mb_model_calib, mb_model_flowlines, smb<|MERGE_RESOLUTION|>--- conflicted
+++ resolved
@@ -247,11 +247,7 @@
 
     def set_model_matrix(
         self,
-<<<<<<< HEAD
         name: str = "SfcType_Cryosat",
-=======
-        name: str = "DailySfc_Cryosat",
->>>>>>> f0b2d8aa
         model=massbalance.SfcTypeTIModel,
         geo_period: str = "2011-01-01_2020-01-01",
         daily: bool = True,
@@ -423,8 +419,7 @@
 
         return mb_model_calib, mb_model_flowlines, smb
 
-<<<<<<< HEAD
-    def run_calibration(self, gdir, datacube, model=massbalance.DailyTIModel):
+    def run_calibration(self, gdir, datacube, model=massbalance.SfcTypeTIModel):
         if not datacube:
             ref_mb = self.get_geodetic_mb(gdir=gdir)
         else:
@@ -448,10 +443,6 @@
                 "gradient_scheme": "annual",
                 "check_data_exists": False,
             }
-=======
-    def run_calibration(self, gdir, datacube, model=massbalance.SfcTypeTIModel):
-        ref_mb = self.get_geodetic_mb(gdir=gdir, ds=datacube)
->>>>>>> f0b2d8aa
 
         self.set_model_matrix(
             name=f"{model.__name__}_{source}",
