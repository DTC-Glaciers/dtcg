--- conflicted
+++ resolved
@@ -125,14 +125,9 @@
                 y_coordinate_column="y",
                 spatial_resolution=1.0,
                 xy_projection=self.XY_PROJ,
-<<<<<<< HEAD
-                t_coordinate_column=t_col
-            )
-=======
                 t_coordinate_column=t_col,
             )
         )
->>>>>>> 1d99c805
 
         assert isinstance(output, dict)
         assert "elevation_change" in output
@@ -239,13 +234,8 @@
         assert "eolis_gridded_elevation_change" in result
         assert "eolis_gridded_standard_error" in result
         assert (
-<<<<<<< HEAD
             np.count_nonzero(
                 np.isfinite(result["eolis_gridded_elevation_change"])) == 480
-=======
-            np.count_nonzero(np.isfinite(result["eolis_gridded_elevation_change"]))
-            == 480
->>>>>>> 1d99c805
         )
         np.testing.assert_almost_equal(
             np.nanmean(result["eolis_gridded_elevation_change"]), 0.3771391
