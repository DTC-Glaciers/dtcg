[build-system]
requires = ["hatchling"]
build-backend = "hatchling.build"

[project]
name = "dtcg"
version = "0.1.1"
authors = [
    { name = "DTCG Contributors", email = "" },
]
description = "DTCG API"
readme = "README.md"
requires-python = ">=3.10,<3.13"
license = "Apache-2.0"
license-files = ["LICENSE"]
keywords = [
    "DTCG",
    "OGGM",
    "API"
]
classifiers = [
    "License :: OSI Approved :: Apache Software License",
    "Development Status :: 1 - Planning",
    "Private :: Do Not Upload",
    "Intended Audience :: Science/Research",
    "Operating System :: POSIX :: Linux",
    "Operating System :: MacOS",
    "Programming Language :: Python :: 3.10",
    "Programming Language :: Python :: 3.11",
    "Programming Language :: Python :: 3.12",
    "Environment :: Console",
    "Topic :: Database",
    "Topic :: Scientific/Engineering :: Information Analysis",
]

dependencies = [
    "oggm @ git+https://github.com/gampnico/oggm@feat-dtcg",
    "numpy",
    "pandas",
    "xarray",
    "shapely",
    "geopandas",
    "bokeh",
    "geoviews",
    "holoviews",
    "matplotlib",
    "seaborn",
    "specklia",
    "shapely",
    "ipywidgets",
<<<<<<< HEAD
    "zarr"
=======
    "schema"
>>>>>>> aab7d055
]

[project.optional-dependencies]
tests = [
    "pytest",
    "coverage",
    "coveralls",
]
oggm = [
    "scipy",
    "Pillow",
    "netcdf4",
    "scikit-image",
    "scikit-learn",
    "configobj",
    "dask",
    "bottleneck",
    "pyproj",
    "cartopy",
    "rasterio",
    "rioxarray",
    "seaborn",
    "tables",  # pytables
    "salem",
    "motionless",
    "ipython",
    "joblib",
    "progressbar2",
    "pytest-mpl @ git+https://github.com/OGGM/pytest-mpl",
]
docs = [
    "sphinx",
    "sphinx-rtd-theme >= 1.1",
]
dev = [
    "dtcg[tests,docs,oggm]",
    "hatchling >= 1.12",
    "build >= 0.7",
    "pylint >= 2.16.1",
    "flake8 >= 6.0",
    "black >= 23.1",
    "isort",
]

[project.urls]
"Homepage" = "https://github.com/DTC-Glaciers/dtcg"
"Bug Tracker" = "https://github.com/DTC-Glaciers/dtcg/issues"
"Documentation" = "https://dtc-glaciers.github.io"

[tool.hatch.build.targets.sdist]
packages = ["dtcg"]
exclude = [
    "logs",
    "*.png",
    "*.vtu",
    "*.csv",
    "*.nc",
    "*.bat",
    "*.sh",
    "*.ipynb",
]

[tool.hatch.build.targets.wheel]
packages = ["dtcg"]

[tool.hatch.envs.default]
env-vars-file = ".env"

[tool.hatch.metadata]
allow-direct-references = true<|MERGE_RESOLUTION|>--- conflicted
+++ resolved
@@ -45,14 +45,11 @@
     "holoviews",
     "matplotlib",
     "seaborn",
-    "specklia",
+    "specklia >= 1.9.40",
     "shapely",
     "ipywidgets",
-<<<<<<< HEAD
-    "zarr"
-=======
+    "zarr",
     "schema"
->>>>>>> aab7d055
 ]
 
 [project.optional-dependencies]
